{
  "name": "@walletconnect/relay-server",
  "description": "Relay Server for WalletConnect Protocol",
  "version": "2.0.0-alpha.2",
  "private": true,
  "author": "WalletConnect Labs <walletconnectlabs.com>",
  "homepage": "https://github.com/walletconnect-labs/walletconnect-v2-monorepo/",
  "license": "LGPL-3.0",
  "keywords": [
    "walletconnect",
    "ethereum",
    "web3",
    "crypto"
  ],
  "repository": {
    "type": "git",
    "url": "git+https://github.com/walletconnect-labs/walletconnect-v2-monorepo.git"
  },
  "bugs": {
    "url": "https://github.com/walletconnect-labs/walletconnect-v2-monorepo/issues"
  },
  "scripts": {
    "clean": "rm -rf ./dist",
    "compile": "tsc -p tsconfig.json",
    "watch": "tsc -p tsconfig.json --watch",
    "build": "npm run clean && npm run compile",
    "start": "npm run build && node ./dist",
    "test": "env TS_NODE_PROJECT=\"tsconfig.json\" mocha --exit -r ts-node/register ./test/**/*.spec.ts",
    "lint": "eslint -c '../../.eslintrc' --fix './src/**/*.ts'"
  },
  "dependencies": {
<<<<<<< HEAD
    "@types/pino": "^6.3.4",
    "@walletconnect/types": "2.0.0-alpha.0",
    "@walletconnect/utils": "2.0.0-alpha.0",
=======
    "@walletconnect/types": "^2.0.0-alpha.2",
    "@walletconnect/utils": "^2.0.0-alpha.2",
>>>>>>> a710158a
    "axios": "^0.20.0",
    "bluebird": "^3.5.5",
    "enc-utils": "^3.0.0",
    "fastify": "^3.4.1",
    "fastify-helmet": "^5.0.3",
    "pino": "^6.7.0",
    "pino-pretty": "^4.3.0",
    "redis": "^2.8.0",
    "rpc-json-utils": "^1.1.4",
    "safe-json-utils": "^1.1.1",
    "ws": "^7.0.0"
  },
  "devDependencies": {
    "@types/axios": "^0.14.0",
    "@types/bluebird": "^3.5.27",
    "@types/chai": "^4.2.14",
    "@types/chai-http": "^4.2.0",
    "@types/core-js": "^2.5.2",
    "@types/mocha": "^8.0.4",
    "@types/node": "^14.14.2",
    "@types/redis": "^2.8.13",
    "@types/ws": "^6.0.1",
    "chai": "^4.2.0",
    "chai-http": "^4.3.0",
    "core-js": "^3.6.5",
    "mocha": "^8.2.1",
    "prettier": "^1.19.1",
    "ts-node": "^9.0.0",
    "typescript": "^3.7.5"
  }
}<|MERGE_RESOLUTION|>--- conflicted
+++ resolved
@@ -29,14 +29,9 @@
     "lint": "eslint -c '../../.eslintrc' --fix './src/**/*.ts'"
   },
   "dependencies": {
-<<<<<<< HEAD
     "@types/pino": "^6.3.4",
-    "@walletconnect/types": "2.0.0-alpha.0",
-    "@walletconnect/utils": "2.0.0-alpha.0",
-=======
     "@walletconnect/types": "^2.0.0-alpha.2",
     "@walletconnect/utils": "^2.0.0-alpha.2",
->>>>>>> a710158a
     "axios": "^0.20.0",
     "bluebird": "^3.5.5",
     "enc-utils": "^3.0.0",
