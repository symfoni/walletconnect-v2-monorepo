--- conflicted
+++ resolved
@@ -29,16 +29,7 @@
     "lint": "eslint -c '../../.eslintrc' --fix './src/**/*.ts'"
   },
   "dependencies": {
-<<<<<<< HEAD
-    "@types/axios": "^0.14.0",
-    "@types/bluebird": "^3.5.27",
-    "@types/node": "^14.14.2",
-    "@types/redis": "^2.8.13",
-    "@types/ws": "^6.0.1",
-    "@json-rpc-tools/utils": "^1.2.1",
-=======
     "@json-rpc-tools/utils": "^1.4.0",
->>>>>>> af4da271
     "axios": "^0.20.0",
     "bluebird": "^3.5.5",
     "enc-utils": "^3.0.0",
@@ -49,20 +40,31 @@
     "redis": "^2.8.0",
     "relay-provider": "^1.2.0",
     "safe-json-utils": "^1.1.1",
-    "tslib": "^2.0.3",
-    "typescript": "^3.7.5",
     "ws": "^7.0.0"
   },
   "devDependencies": {
+    "@babel/cli": "^7.12.1",
+    "@babel/core": "^7.12.3",
+    "@babel/node": "^7.12.1",
+    "@babel/polyfill": "^7.12.1",
+    "@babel/preset-env": "^7.12.1",
+    "@babel/preset-typescript": "^7.12.1",
+    "@babel/register": "^7.12.1",
+    "@types/axios": "^0.14.0",
+    "@types/bluebird": "^3.5.27",
     "@types/chai": "^4.2.14",
     "@types/chai-http": "^4.2.0",
     "@types/core-js": "^2.5.2",
     "@types/mocha": "^8.0.4",
+    "@types/node": "^14.14.2",
+    "@types/redis": "^2.8.13",
+    "@types/ws": "^6.0.1",
     "chai": "^4.2.0",
     "chai-http": "^4.3.0",
     "core-js": "^3.6.5",
     "mocha": "^8.2.1",
     "prettier": "^1.19.1",
-    "ts-node": "^9.0.0"
+    "ts-node": "^9.0.0",
+    "typescript": "^3.7.5"
   }
 }