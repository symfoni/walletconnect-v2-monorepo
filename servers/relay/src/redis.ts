import redis from "redis";
import { RelayJsonRpc } from "relay-provider";
import { Logger } from "pino";
import { generateChildLogger } from "@pedrouid/pino-utils";
import { safeJsonParse, safeJsonStringify } from "safe-json-utils";

import config from "./config";
import { sha256 } from "./utils";
<<<<<<< HEAD
import { Subscription, Notification, LegacySocketMessage } from "./types";
=======
import { Notification, LegacySocketMessage } from "./types";
import { SIX_HOURS } from "./constants";
>>>>>>> 6c50ce91

export class RedisService {
  public client: any = redis.createClient(config.redis);

  public context = "redis";

  constructor(public logger: Logger) {
    this.logger = generateChildLogger(logger, this.context);
    this.initialize();
  }

<<<<<<< HEAD
  public async setMessage(params: RelayJsonRpc.PublishParams) {
    const { topic, message, ttl } = params;
    this.logger.debug(`Setting Message`);
    this.logger.trace({ type: "method", method: "setMessage", params });
    const key = `message:${topic}`;
    const hash = sha256(message);
    const val = `${hash}:${message}`;
    this.client.sadd(key, val);
    this.client.expire(key, ttl);
  }

  public async getMessages(topic: string): Promise<Array<string>> {
    this.logger.debug(`Getting Message`);
    this.logger.trace({ type: "method", method: "getMessage", topic });
    const messages: Array<string> = [];
    return new Promise((resolve, reject) => {
      this.client.smembers(`message:${topic}`, (err, res) => {
        res.map((m: string) => {
          if (m != null) {
            messages.push(m.split(":")[1]);
          }
=======
  public setMessage(params: RelayJsonRpc.PublishParams): Promise<void> {
    return new Promise((resolve, reject) => {
      const { topic, message, ttl } = params;
      this.logger.debug(`Setting Message`);
      this.logger.trace({ type: "method", method: "setMessage", params });
      const key = `message:${topic}`;
      const hash = sha256(message);
      const val = `${hash}:${message}`;
      this.client.sadd(key, val, (err: Error, res) => {
        if (err) return reject(err);
        this.client.expire(key, ttl, (err: Error, res) => {
          if (err) return reject(err);
          resolve();
        });
      });
    });
  }

  public getMessages(topic: string): Promise<string[]> {
    return new Promise((resolve, reject) => {
      this.logger.debug(`Getting Message`);
      this.logger.trace({ type: "method", method: "getMessage", topic });
      this.client.smembers(`message:${topic}`, (err: Error, res) => {
        if (err) return reject(err);
        const messages: string[] = [];
        res.map((m: string) => {
          if (m != null) messages.push(m.split(":")[1]);
>>>>>>> 6c50ce91
        });
        resolve(messages);
      });
    });
  }

<<<<<<< HEAD
  public async deleteMessage(topic: string, hash: string) {
    this.client.sscan(`message:${topic}`, "0", "MATCH", `${hash}:*`, (err, res) => {
      if (res) this.client.srem(`message:${topic}`, res[0]);
    });
  }

  public async setLegacyCached(message: LegacySocketMessage) {
    this.logger.debug(`Setting Legacy Cached`);
    this.logger.trace({ type: "method", method: "setLegacyCached", message });
    this.client.lpush([`legacy:${message.topic}`, safeJsonStringify(message)], (err, res) => {
      const sixHours = 21600;
      this.client.expire([`legacy:${message.topic}`, sixHours]);
    });
  }

  public getLegacyCached(topic: string): Promise<Array<LegacySocketMessage>> {
    return new Promise((resolve, reject) => {
      this.client.lrange(`legacy:${topic}`, 0, -1, (err, raw: any) => {
=======
  public deleteMessage(topic: string, hash: string): Promise<void> {
    return new Promise((resolve, reject) => {
      this.logger.debug(`Deleting Message`);
      this.logger.trace({ type: "method", method: "deleteMessage", topic });
      this.client.sscan(`message:${topic}`, "0", "MATCH", `${hash}:*`, (err: Error, res) => {
        if (err) return reject(err);
        if (res) {
          this.client.srem(`message:${topic}`, res[0], (err: Error, res) => {
            if (err) return reject(err);
            resolve();
          });
          return;
        }
        resolve();
      });
    });
  }

  public setLegacyCached(message: LegacySocketMessage): Promise<void> {
    return new Promise((resolve, reject) => {
      this.logger.debug(`Setting Legacy Cached`);
      this.logger.trace({ type: "method", method: "setLegacyCached", message });
      this.client.lpush(
        [`legacy:${message.topic}`, safeJsonStringify(message)],
        (err: Error, res) => {
          if (err) return reject(err);
          this.client.expire([`legacy:${message.topic}`, SIX_HOURS], (err: Error, res) => {
            if (err) return reject(err);
            resolve();
          });
        },
      );
    });
  }

  public getLegacyCached(topic: string): Promise<LegacySocketMessage[]> {
    return new Promise((resolve, reject) => {
      this.client.lrange(`legacy:${topic}`, 0, -1, (err: Error, raw: any) => {
        if (err) return reject(err);
>>>>>>> 6c50ce91
        const messages: LegacySocketMessage[] = [];
        raw.forEach((data: string) => {
          const message = safeJsonParse(data);
          messages.push(message);
        });
        this.client.del(`legacy:${topic}`);
        this.logger.debug(`Getting Legacy Published`);
        this.logger.trace({ type: "method", method: "getLegacyCached", topic, messages });
        resolve(messages);
      });
    });
  }

<<<<<<< HEAD
  public setNotification(notification: Notification) {
    this.logger.debug(`Setting Notification`);
    this.logger.trace({ type: "method", method: "setNotification", notification });
    this.client.lpush([`notification:${notification.topic}`, safeJsonStringify(notification)]);
  }

  public getNotification(topic: string): Promise<Array<Notification>> {
    return new Promise((resolve, reject) => {
      this.client.lrange([`notification:${topic}`, 0, -1], (err, raw: any) => {
=======
  public setNotification(notification: Notification): Promise<void> {
    return new Promise((resolve, reject) => {
      this.logger.debug(`Setting Notification`);
      this.logger.trace({ type: "method", method: "setNotification", notification });
      this.client.lpush(
        [`notification:${notification.topic}`, safeJsonStringify(notification)],
        err => {
          if (err) return reject(err);
          resolve();
        },
      );
    });
  }

  public getNotification(topic: string): Promise<Notification[]> {
    return new Promise((resolve, reject) => {
      this.client.lrange([`notification:${topic}`, 0, -1], (err: Error, raw: any) => {
        if (err) return reject(err);
>>>>>>> 6c50ce91
        const data = raw.map((item: string) => safeJsonParse(item));
        this.logger.debug(`Getting Notification`);
        this.logger.trace({ type: "method", method: "getNotification", topic, data });
        resolve(data);
      });
    });
  }

<<<<<<< HEAD
  public async setPendingRequest(topic: string, id: number, message: string) {
    const key = `pending:${id}`;
    const hash = sha256(message);
    const val = `${topic}:${hash}`;
    await this.client.set(key, val);
    await this.client.expire(key, config.REDIS_MAX_TTL);
  }

  public async getPendingRequest(id: number): Promise<string> {
    return new Promise(resolve => {
      resolve(this.client.get(`pending:${id}`));
    });
  }

  public async deletePendingRequest(id: number) {
    this.client.del(`pending:${id}`);
=======
  public setPendingRequest(topic: string, id: number, message: string): Promise<void> {
    return new Promise((resolve, reject) => {
      const key = `pending:${id}`;
      const hash = sha256(message);
      const val = `${topic}:${hash}`;
      this.logger.debug(`Setting Pending Request`);
      this.logger.trace({ type: "method", method: "setPendingRequest", topic, id, message });
      this.client.set(key, val, err => {
        if (err) return reject(err);
        this.client.expire(key, config.REDIS_MAX_TTL, err => {
          if (err) return reject(err);
          resolve();
        });
      });
    });
  }

  public getPendingRequest(id: number): Promise<string> {
    return new Promise((resolve, reject) => {
      this.client.get(`pending:${id}`, (err: Error, data) => {
        if (err) return reject(err);
        this.logger.debug(`Getting Pending Request`);
        this.logger.trace({ type: "method", method: "getPendingRequest", id, data });
        resolve(data);
      });
    });
  }

  public deletePendingRequest(id: number): Promise<void> {
    return new Promise((resolve, reject) => {
      this.logger.debug(`Deleting Pending Request`);
      this.logger.trace({ type: "method", method: "deletePendingRequest", id });
      this.client.del(`pending:${id}`, err => {
        if (err) return reject(err);
        resolve();
      });
    });
>>>>>>> 6c50ce91
  }

  // ---------- Private ----------------------------------------------- //

  private initialize(): void {
    this.logger.trace(`Initialized`);
  }
}<|MERGE_RESOLUTION|>--- conflicted
+++ resolved
@@ -6,12 +6,8 @@
 
 import config from "./config";
 import { sha256 } from "./utils";
-<<<<<<< HEAD
-import { Subscription, Notification, LegacySocketMessage } from "./types";
-=======
 import { Notification, LegacySocketMessage } from "./types";
 import { SIX_HOURS } from "./constants";
->>>>>>> 6c50ce91
 
 export class RedisService {
   public client: any = redis.createClient(config.redis);
@@ -23,29 +19,6 @@
     this.initialize();
   }
 
-<<<<<<< HEAD
-  public async setMessage(params: RelayJsonRpc.PublishParams) {
-    const { topic, message, ttl } = params;
-    this.logger.debug(`Setting Message`);
-    this.logger.trace({ type: "method", method: "setMessage", params });
-    const key = `message:${topic}`;
-    const hash = sha256(message);
-    const val = `${hash}:${message}`;
-    this.client.sadd(key, val);
-    this.client.expire(key, ttl);
-  }
-
-  public async getMessages(topic: string): Promise<Array<string>> {
-    this.logger.debug(`Getting Message`);
-    this.logger.trace({ type: "method", method: "getMessage", topic });
-    const messages: Array<string> = [];
-    return new Promise((resolve, reject) => {
-      this.client.smembers(`message:${topic}`, (err, res) => {
-        res.map((m: string) => {
-          if (m != null) {
-            messages.push(m.split(":")[1]);
-          }
-=======
   public setMessage(params: RelayJsonRpc.PublishParams): Promise<void> {
     return new Promise((resolve, reject) => {
       const { topic, message, ttl } = params;
@@ -73,33 +46,12 @@
         const messages: string[] = [];
         res.map((m: string) => {
           if (m != null) messages.push(m.split(":")[1]);
->>>>>>> 6c50ce91
         });
         resolve(messages);
       });
     });
   }
 
-<<<<<<< HEAD
-  public async deleteMessage(topic: string, hash: string) {
-    this.client.sscan(`message:${topic}`, "0", "MATCH", `${hash}:*`, (err, res) => {
-      if (res) this.client.srem(`message:${topic}`, res[0]);
-    });
-  }
-
-  public async setLegacyCached(message: LegacySocketMessage) {
-    this.logger.debug(`Setting Legacy Cached`);
-    this.logger.trace({ type: "method", method: "setLegacyCached", message });
-    this.client.lpush([`legacy:${message.topic}`, safeJsonStringify(message)], (err, res) => {
-      const sixHours = 21600;
-      this.client.expire([`legacy:${message.topic}`, sixHours]);
-    });
-  }
-
-  public getLegacyCached(topic: string): Promise<Array<LegacySocketMessage>> {
-    return new Promise((resolve, reject) => {
-      this.client.lrange(`legacy:${topic}`, 0, -1, (err, raw: any) => {
-=======
   public deleteMessage(topic: string, hash: string): Promise<void> {
     return new Promise((resolve, reject) => {
       this.logger.debug(`Deleting Message`);
@@ -139,7 +91,6 @@
     return new Promise((resolve, reject) => {
       this.client.lrange(`legacy:${topic}`, 0, -1, (err: Error, raw: any) => {
         if (err) return reject(err);
->>>>>>> 6c50ce91
         const messages: LegacySocketMessage[] = [];
         raw.forEach((data: string) => {
           const message = safeJsonParse(data);
@@ -153,17 +104,6 @@
     });
   }
 
-<<<<<<< HEAD
-  public setNotification(notification: Notification) {
-    this.logger.debug(`Setting Notification`);
-    this.logger.trace({ type: "method", method: "setNotification", notification });
-    this.client.lpush([`notification:${notification.topic}`, safeJsonStringify(notification)]);
-  }
-
-  public getNotification(topic: string): Promise<Array<Notification>> {
-    return new Promise((resolve, reject) => {
-      this.client.lrange([`notification:${topic}`, 0, -1], (err, raw: any) => {
-=======
   public setNotification(notification: Notification): Promise<void> {
     return new Promise((resolve, reject) => {
       this.logger.debug(`Setting Notification`);
@@ -182,7 +122,6 @@
     return new Promise((resolve, reject) => {
       this.client.lrange([`notification:${topic}`, 0, -1], (err: Error, raw: any) => {
         if (err) return reject(err);
->>>>>>> 6c50ce91
         const data = raw.map((item: string) => safeJsonParse(item));
         this.logger.debug(`Getting Notification`);
         this.logger.trace({ type: "method", method: "getNotification", topic, data });
@@ -191,24 +130,6 @@
     });
   }
 
-<<<<<<< HEAD
-  public async setPendingRequest(topic: string, id: number, message: string) {
-    const key = `pending:${id}`;
-    const hash = sha256(message);
-    const val = `${topic}:${hash}`;
-    await this.client.set(key, val);
-    await this.client.expire(key, config.REDIS_MAX_TTL);
-  }
-
-  public async getPendingRequest(id: number): Promise<string> {
-    return new Promise(resolve => {
-      resolve(this.client.get(`pending:${id}`));
-    });
-  }
-
-  public async deletePendingRequest(id: number) {
-    this.client.del(`pending:${id}`);
-=======
   public setPendingRequest(topic: string, id: number, message: string): Promise<void> {
     return new Promise((resolve, reject) => {
       const key = `pending:${id}`;
@@ -246,7 +167,6 @@
         resolve();
       });
     });
->>>>>>> 6c50ce91
   }
 
   // ---------- Private ----------------------------------------------- //
